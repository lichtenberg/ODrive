/* USER CODE BEGIN Header */
/**
  ******************************************************************************
  * @file    stm32f4xx_it.c
  * @brief   Interrupt Service Routines.
  ******************************************************************************
  * @attention
  *
  * <h2><center>&copy; Copyright (c) 2019 STMicroelectronics.
  * All rights reserved.</center></h2>
  *
  * This software component is licensed by ST under Ultimate Liberty license
  * SLA0044, the "License"; You may not use this file except in compliance with
  * the License. You may obtain a copy of the License at:
  *                             www.st.com/SLA0044
  *
  ******************************************************************************
  */
/* USER CODE END Header */

/* Includes ------------------------------------------------------------------*/
#include "main.h"
#include "stm32f4xx_it.h"
#include "FreeRTOS.h"
#include "task.h"
/* Private includes ----------------------------------------------------------*/
/* USER CODE BEGIN Includes */
/* USER CODE END Includes */

/* Private typedef -----------------------------------------------------------*/
/* USER CODE BEGIN TD */

/* USER CODE END TD */

/* Private define ------------------------------------------------------------*/
/* USER CODE BEGIN PD */
 
/* USER CODE END PD */

/* Private macro -------------------------------------------------------------*/
/* USER CODE BEGIN PM */

/* USER CODE END PM */

/* Private variables ---------------------------------------------------------*/
/* USER CODE BEGIN PV */

/* USER CODE END PV */

/* Private function prototypes -----------------------------------------------*/
/* USER CODE BEGIN PFP */

/* USER CODE END PFP */

/* Private user code ---------------------------------------------------------*/
/* USER CODE BEGIN 0 */
#include "freertos_vars.h"
#include <stdbool.h>

typedef void (*ADC_handler_t)(ADC_HandleTypeDef* hadc, bool injected);
void ADC_IRQ_Dispatch(ADC_HandleTypeDef* hadc, ADC_handler_t callback);

typedef void (*TIM_capture_callback_t)(int channel, uint32_t timestamp);
void decode_tim_capture(TIM_HandleTypeDef *htim, TIM_capture_callback_t callback);

// TODO: move somewhere else
void pwm_trig_adc_cb(ADC_HandleTypeDef* hadc, bool injected);
void vbus_sense_adc_cb(ADC_HandleTypeDef* hadc, bool injected);
void tim_update_cb(TIM_HandleTypeDef* htim);
void pwm_in_cb(int channel, uint32_t timestamp);

extern TIM_HandleTypeDef htim1;
extern I2C_HandleTypeDef hi2c1;

/* USER CODE END 0 */

/* External variables --------------------------------------------------------*/
extern PCD_HandleTypeDef hpcd_USB_OTG_FS;
extern ADC_HandleTypeDef hadc1;
extern ADC_HandleTypeDef hadc2;
extern ADC_HandleTypeDef hadc3;
extern CAN_HandleTypeDef hcan1;
extern DMA_HandleTypeDef hdma_spi3_tx;
extern DMA_HandleTypeDef hdma_spi3_rx;
extern SPI_HandleTypeDef hspi3;
extern TIM_HandleTypeDef htim5;
extern TIM_HandleTypeDef htim8;
extern DMA_HandleTypeDef hdma_usart2_rx;
extern DMA_HandleTypeDef hdma_usart2_tx;
extern UART_HandleTypeDef huart2;
extern TIM_HandleTypeDef htim14;

/* USER CODE BEGIN EV */

/* USER CODE END EV */

/******************************************************************************/
/*           Cortex-M4 Processor Interruption and Exception Handlers          */ 
/******************************************************************************/
/**
  * @brief This function handles Non maskable interrupt.
  */
void NMI_Handler(void)
{
  /* USER CODE BEGIN NonMaskableInt_IRQn 0 */

  /* USER CODE END NonMaskableInt_IRQn 0 */
  /* USER CODE BEGIN NonMaskableInt_IRQn 1 */

  /* USER CODE END NonMaskableInt_IRQn 1 */
}

void get_regs(void** stack_ptr) {
  void* volatile r0 __attribute__((unused)) = stack_ptr[0];
  void* volatile r1 __attribute__((unused)) = stack_ptr[1];
  void* volatile r2 __attribute__((unused)) = stack_ptr[2];
  void* volatile r3 __attribute__((unused)) = stack_ptr[3];

  void* volatile r12 __attribute__((unused)) = stack_ptr[4];
  void* volatile lr __attribute__((unused)) = stack_ptr[5];  // Link register
  void* volatile pc __attribute__((unused)) = stack_ptr[6];  // Program counter
  void* volatile psr __attribute__((unused)) = stack_ptr[7];  // Program status register

  volatile bool stay_looping = true;
  while(stay_looping);
}

/**
<<<<<<< HEAD
* @brief This function handles Hard fault interrupt.
*/
__attribute__((naked))
void HardFault_Handler(void)
{
  __asm(
    " tst lr, #4     \n\t"
    " ite eq         \n\t"
    " mrseq r0, msp  \n\t"
    " mrsne r0, psp  \n\t"
    " b get_regs     \n\t"
  );
=======
  * @brief This function handles Hard fault interrupt.
  */
void HardFault_Handler(void)
{
  /* USER CODE BEGIN HardFault_IRQn 0 */

  /* USER CODE END HardFault_IRQn 0 */
  while (1)
  {
    /* USER CODE BEGIN W1_HardFault_IRQn 0 */
    /* USER CODE END W1_HardFault_IRQn 0 */
  }
>>>>>>> eb0c535a
}

/**
  * @brief This function handles Memory management fault.
  */
void MemManage_Handler(void)
{
  /* USER CODE BEGIN MemoryManagement_IRQn 0 */

  /* USER CODE END MemoryManagement_IRQn 0 */
  while (1)
  {
    /* USER CODE BEGIN W1_MemoryManagement_IRQn 0 */
    /* USER CODE END W1_MemoryManagement_IRQn 0 */
  }
}

/**
  * @brief This function handles Pre-fetch fault, memory access fault.
  */
void BusFault_Handler(void)
{
  /* USER CODE BEGIN BusFault_IRQn 0 */

  /* USER CODE END BusFault_IRQn 0 */
  while (1)
  {
    /* USER CODE BEGIN W1_BusFault_IRQn 0 */
    /* USER CODE END W1_BusFault_IRQn 0 */
  }
}

/**
  * @brief This function handles Undefined instruction or illegal state.
  */
void UsageFault_Handler(void)
{
  /* USER CODE BEGIN UsageFault_IRQn 0 */

  /* USER CODE END UsageFault_IRQn 0 */
  while (1)
  {
    /* USER CODE BEGIN W1_UsageFault_IRQn 0 */
    /* USER CODE END W1_UsageFault_IRQn 0 */
  }
}

/**
  * @brief This function handles Debug monitor.
  */
void DebugMon_Handler(void)
{
  /* USER CODE BEGIN DebugMonitor_IRQn 0 */

  /* USER CODE END DebugMonitor_IRQn 0 */
  /* USER CODE BEGIN DebugMonitor_IRQn 1 */

  /* USER CODE END DebugMonitor_IRQn 1 */
}

/******************************************************************************/
/* STM32F4xx Peripheral Interrupt Handlers                                    */
/* Add here the Interrupt Handlers for the used peripherals.                  */
/* For the available peripheral interrupt handler names,                      */
/* please refer to the startup file (startup_stm32f4xx.s).                    */
/******************************************************************************/

/**
  * @brief This function handles DMA1 stream0 global interrupt.
  */
void DMA1_Stream0_IRQHandler(void)
{
  /* USER CODE BEGIN DMA1_Stream0_IRQn 0 */

  /* USER CODE END DMA1_Stream0_IRQn 0 */
  HAL_DMA_IRQHandler(&hdma_spi3_rx);
  /* USER CODE BEGIN DMA1_Stream0_IRQn 1 */

  /* USER CODE END DMA1_Stream0_IRQn 1 */
}

/**
  * @brief This function handles DMA1 stream5 global interrupt.
  */
void DMA1_Stream5_IRQHandler(void)
{
  /* USER CODE BEGIN DMA1_Stream5_IRQn 0 */

  /* USER CODE END DMA1_Stream5_IRQn 0 */
  HAL_DMA_IRQHandler(&hdma_usart2_rx);
  /* USER CODE BEGIN DMA1_Stream5_IRQn 1 */

  /* USER CODE END DMA1_Stream5_IRQn 1 */
}

/**
  * @brief This function handles DMA1 stream6 global interrupt.
  */
void DMA1_Stream6_IRQHandler(void)
{
  /* USER CODE BEGIN DMA1_Stream6_IRQn 0 */

  /* USER CODE END DMA1_Stream6_IRQn 0 */
  HAL_DMA_IRQHandler(&hdma_usart2_tx);
  /* USER CODE BEGIN DMA1_Stream6_IRQn 1 */

  /* USER CODE END DMA1_Stream6_IRQn 1 */
}

/**
  * @brief This function handles ADC1, ADC2 and ADC3 global interrupts.
  */
void ADC_IRQHandler(void)
{
  /* USER CODE BEGIN ADC_IRQn 0 */

  // The HAL's ADC handling mechanism adds many clock cycles of overhead
  // So we bypass it and handle the logic ourselves.
  //@TODO add vbus measurement on adc1 here
  ADC_IRQ_Dispatch(&hadc1, &vbus_sense_adc_cb);
  ADC_IRQ_Dispatch(&hadc2, &pwm_trig_adc_cb);
  ADC_IRQ_Dispatch(&hadc3, &pwm_trig_adc_cb);

  // Bypass HAL
  return;

  /* USER CODE END ADC_IRQn 0 */
  HAL_ADC_IRQHandler(&hadc1);
  HAL_ADC_IRQHandler(&hadc2);
  HAL_ADC_IRQHandler(&hadc3);
  /* USER CODE BEGIN ADC_IRQn 1 */

  /* USER CODE END ADC_IRQn 1 */
}

/**
  * @brief This function handles CAN1 TX interrupts.
  */
void CAN1_TX_IRQHandler(void)
{
  /* USER CODE BEGIN CAN1_TX_IRQn 0 */

  /* USER CODE END CAN1_TX_IRQn 0 */
  HAL_CAN_IRQHandler(&hcan1);
  /* USER CODE BEGIN CAN1_TX_IRQn 1 */

  /* USER CODE END CAN1_TX_IRQn 1 */
}

/**
  * @brief This function handles CAN1 RX0 interrupts.
  */
void CAN1_RX0_IRQHandler(void)
{
  /* USER CODE BEGIN CAN1_RX0_IRQn 0 */

  /* USER CODE END CAN1_RX0_IRQn 0 */
  HAL_CAN_IRQHandler(&hcan1);
  /* USER CODE BEGIN CAN1_RX0_IRQn 1 */

  /* USER CODE END CAN1_RX0_IRQn 1 */
}

/**
  * @brief This function handles CAN1 RX1 interrupt.
  */
void CAN1_RX1_IRQHandler(void)
{
  /* USER CODE BEGIN CAN1_RX1_IRQn 0 */

  /* USER CODE END CAN1_RX1_IRQn 0 */
  HAL_CAN_IRQHandler(&hcan1);
  /* USER CODE BEGIN CAN1_RX1_IRQn 1 */

  /* USER CODE END CAN1_RX1_IRQn 1 */
}

/**
  * @brief This function handles CAN1 SCE interrupt.
  */
void CAN1_SCE_IRQHandler(void)
{
  /* USER CODE BEGIN CAN1_SCE_IRQn 0 */

  /* USER CODE END CAN1_SCE_IRQn 0 */
  HAL_CAN_IRQHandler(&hcan1);
  /* USER CODE BEGIN CAN1_SCE_IRQn 1 */

  /* USER CODE END CAN1_SCE_IRQn 1 */
}

/**
  * @brief This function handles USART2 global interrupt.
  */
void USART2_IRQHandler(void)
{
  /* USER CODE BEGIN USART2_IRQn 0 */

  /* USER CODE END USART2_IRQn 0 */
  HAL_UART_IRQHandler(&huart2);
  /* USER CODE BEGIN USART2_IRQn 1 */

  /* USER CODE END USART2_IRQn 1 */
}

/**
  * @brief This function handles TIM8 trigger and commutation interrupts and TIM14 global interrupt.
  */
void TIM8_TRG_COM_TIM14_IRQHandler(void)
{
  /* USER CODE BEGIN TIM8_TRG_COM_TIM14_IRQn 0 */

  /* USER CODE END TIM8_TRG_COM_TIM14_IRQn 0 */
  HAL_TIM_IRQHandler(&htim8);
  HAL_TIM_IRQHandler(&htim14);
  /* USER CODE BEGIN TIM8_TRG_COM_TIM14_IRQn 1 */

  /* USER CODE END TIM8_TRG_COM_TIM14_IRQn 1 */
}

/**
  * @brief This function handles DMA1 stream7 global interrupt.
  */
void DMA1_Stream7_IRQHandler(void)
{
  /* USER CODE BEGIN DMA1_Stream7_IRQn 0 */

  /* USER CODE END DMA1_Stream7_IRQn 0 */
  HAL_DMA_IRQHandler(&hdma_spi3_tx);
  /* USER CODE BEGIN DMA1_Stream7_IRQn 1 */

  /* USER CODE END DMA1_Stream7_IRQn 1 */
}

/**
  * @brief This function handles TIM5 global interrupt.
  */
void TIM5_IRQHandler(void)
{
  /* USER CODE BEGIN TIM5_IRQn 0 */

  /* USER CODE END TIM5_IRQn 0 */
  HAL_TIM_IRQHandler(&htim5);
  /* USER CODE BEGIN TIM5_IRQn 1 */

  /* USER CODE END TIM5_IRQn 1 */
}

/**
  * @brief This function handles SPI3 global interrupt.
  */
void SPI3_IRQHandler(void)
{
  /* USER CODE BEGIN SPI3_IRQn 0 */

  /* USER CODE END SPI3_IRQn 0 */
  HAL_SPI_IRQHandler(&hspi3);
  /* USER CODE BEGIN SPI3_IRQn 1 */

  /* USER CODE END SPI3_IRQn 1 */
}

/**
  * @brief This function handles USB On The Go FS global interrupt.
  */
void OTG_FS_IRQHandler(void)
{
  /* USER CODE BEGIN OTG_FS_IRQn 0 */

  // Mask interrupt, and signal processing of interrupt by usb_cmd_thread
  // The thread will re-enable the interrupt when all pending irqs are clear.
  HAL_NVIC_DisableIRQ(OTG_FS_IRQn);
  osSemaphoreRelease(sem_usb_irq);
  // Bypass interrupt processing here
  return;

  /* USER CODE END OTG_FS_IRQn 0 */
  HAL_PCD_IRQHandler(&hpcd_USB_OTG_FS);
  /* USER CODE BEGIN OTG_FS_IRQn 1 */

  /* USER CODE END OTG_FS_IRQn 1 */
}

/* USER CODE BEGIN 1 */

void ADC_IRQ_Dispatch(ADC_HandleTypeDef* hadc, ADC_handler_t callback) {

  // Injected measurements
  uint32_t JEOC = __HAL_ADC_GET_FLAG(hadc, ADC_FLAG_JEOC);
  uint32_t JEOC_IT_EN = __HAL_ADC_GET_IT_SOURCE(hadc, ADC_IT_JEOC);
  if (JEOC && JEOC_IT_EN) {
    callback(hadc, true);
    __HAL_ADC_CLEAR_FLAG(hadc, (ADC_FLAG_JSTRT | ADC_FLAG_JEOC));
  }
  // Regular measurements
  uint32_t EOC = __HAL_ADC_GET_FLAG(hadc, ADC_FLAG_EOC);
  uint32_t EOC_IT_EN = __HAL_ADC_GET_IT_SOURCE(hadc, ADC_IT_EOC);
  if (EOC && EOC_IT_EN) {
    callback(hadc, false);
    __HAL_ADC_CLEAR_FLAG(hadc, (ADC_FLAG_STRT | ADC_FLAG_EOC));
  }
}

void decode_tim_capture(TIM_HandleTypeDef *htim, TIM_capture_callback_t callback) {
  if(__HAL_TIM_GET_FLAG(htim, TIM_FLAG_CC1)) {
    __HAL_TIM_CLEAR_IT(htim, TIM_IT_CC1);
    callback(1, htim->Instance->CCR1);
  }
  if(__HAL_TIM_GET_FLAG(htim, TIM_FLAG_CC2)) {
    __HAL_TIM_CLEAR_IT(htim, TIM_IT_CC2);
    callback(2, htim->Instance->CCR2);
  }
  if(__HAL_TIM_GET_FLAG(htim, TIM_FLAG_CC3)) {
    __HAL_TIM_CLEAR_IT(htim, TIM_IT_CC3);
    callback(3, htim->Instance->CCR3);
  }
  if(__HAL_TIM_GET_FLAG(htim, TIM_FLAG_CC4)) {
    __HAL_TIM_CLEAR_IT(htim, TIM_IT_CC4);
    callback(4, htim->Instance->CCR4);
  }
}

/**
* @brief This function handles TIM1 update interrupt and TIM10 global interrupt.
*/
void TIM1_UP_TIM10_IRQHandler(void)
{
  __HAL_TIM_CLEAR_IT(&htim1, TIM_IT_UPDATE);
  tim_update_cb(&htim1);
}

/**
* @brief This function handles TIM8 update interrupt and TIM13 global interrupt.
*/
void TIM8_UP_TIM13_IRQHandler(void)
{
  __HAL_TIM_CLEAR_IT(&htim8, TIM_IT_UPDATE);
  tim_update_cb(&htim8);
}


/**
* @brief This function handles I2C1 event interrupt.
*/
void I2C1_EV_IRQHandler(void)
{
  HAL_I2C_EV_IRQHandler(&hi2c1);
}

/**
* @brief This function handles I2C1 error interrupt.
*/
void I2C1_ER_IRQHandler(void)
{
  HAL_I2C_ER_IRQHandler(&hi2c1);
}

/**
* @brief This function handles EXTI line0 interrupt.
*/
void EXTI0_IRQHandler(void)
{
  HAL_GPIO_EXTI_IRQHandler(GPIO_PIN_0);
}

/**
* @brief This function handles EXTI line2 interrupt.
*/
void EXTI2_IRQHandler(void)
{
  HAL_GPIO_EXTI_IRQHandler(GPIO_PIN_2);
}

/**
* @brief This function handles EXTI line3 interrupt.
*/
void EXTI3_IRQHandler(void)
{
  HAL_GPIO_EXTI_IRQHandler(GPIO_PIN_3);
}

/**
* @brief This function handles EXTI line4 interrupt.
*/
void EXTI4_IRQHandler(void)
{
  HAL_GPIO_EXTI_IRQHandler(GPIO_PIN_4);
}

/**
* @brief This function handles EXTI lines 5-9 interrupt.
*/
void EXTI9_5_IRQHandler(void)
{
  // The true source of the interrupt is checked inside HAL_GPIO_EXTI_IRQHandler() 
  HAL_GPIO_EXTI_IRQHandler(GPIO_PIN_5);
  HAL_GPIO_EXTI_IRQHandler(GPIO_PIN_6);
  HAL_GPIO_EXTI_IRQHandler(GPIO_PIN_7);
  HAL_GPIO_EXTI_IRQHandler(GPIO_PIN_8);
  HAL_GPIO_EXTI_IRQHandler(GPIO_PIN_9);
}

/**
* @brief This function handles EXTI lines 10-15 interrupt.
*/
void EXTI15_10_IRQHandler(void)
{
  // The true source of the interrupt is checked inside HAL_GPIO_EXTI_IRQHandler() 
  HAL_GPIO_EXTI_IRQHandler(GPIO_PIN_10);
  HAL_GPIO_EXTI_IRQHandler(GPIO_PIN_11);
  HAL_GPIO_EXTI_IRQHandler(GPIO_PIN_12);
  HAL_GPIO_EXTI_IRQHandler(GPIO_PIN_13);
  HAL_GPIO_EXTI_IRQHandler(GPIO_PIN_14);
  HAL_GPIO_EXTI_IRQHandler(GPIO_PIN_15);
}

/* USER CODE END 1 */
/************************ (C) COPYRIGHT STMicroelectronics *****END OF FILE****/<|MERGE_RESOLUTION|>--- conflicted
+++ resolved
@@ -126,7 +126,6 @@
 }
 
 /**
-<<<<<<< HEAD
 * @brief This function handles Hard fault interrupt.
 */
 __attribute__((naked))
@@ -139,20 +138,6 @@
     " mrsne r0, psp  \n\t"
     " b get_regs     \n\t"
   );
-=======
-  * @brief This function handles Hard fault interrupt.
-  */
-void HardFault_Handler(void)
-{
-  /* USER CODE BEGIN HardFault_IRQn 0 */
-
-  /* USER CODE END HardFault_IRQn 0 */
-  while (1)
-  {
-    /* USER CODE BEGIN W1_HardFault_IRQn 0 */
-    /* USER CODE END W1_HardFault_IRQn 0 */
-  }
->>>>>>> eb0c535a
 }
 
 /**
