--- conflicted
+++ resolved
@@ -6,26 +6,18 @@
 #endif
 
 class Encoder {
-   public:
+public:
     enum Error_t {
         ERROR_NONE                     = 0,
         ERROR_UNSTABLE_GAIN            = 0x01,
         ERROR_CPR_POLEPAIRS_MISMATCH   = 0x02,
         ERROR_NO_RESPONSE              = 0x04,
         ERROR_UNSUPPORTED_ENCODER_MODE = 0x08,
-<<<<<<< HEAD
         ERROR_ILLEGAL_HALL_STATE = 0x10,
         ERROR_INDEX_NOT_FOUND_YET = 0x20,
         ERROR_ABS_SPI_TIMEOUT = 0x40,
         ERROR_ABS_SPI_COM_FAIL = 0x80,
         ERROR_ABS_SPI_NOT_READY = 0x100,
-=======
-        ERROR_ILLEGAL_HALL_STATE       = 0x10,
-        ERROR_INDEX_NOT_FOUND_YET      = 0x20,
-        ERROR_ABS_SPI_TIMEOUT          = 0x40,
-        ERROR_ABS_SPI_COM_FAIL         = 0x80,
-        ERROR_ABS_SPI_NOT_READY        = 0x100,
->>>>>>> 5541df08
     };
 
     enum Mode_t {
@@ -34,16 +26,12 @@
         MODE_SINCOS,
         MODE_SPI_ABS_CUI = 0x100,
         MODE_SPI_ABS_AMS = 0x101,
-<<<<<<< HEAD
-=======
         MODE_SPI_ABS_AEAT = 0x102,
->>>>>>> 5541df08
     };
     const uint32_t MODE_FLAG_ABS = 0x100;
 
     struct Config_t {
         Encoder::Mode_t mode = Encoder::MODE_INCREMENTAL;
-<<<<<<< HEAD
         bool use_index = false;
         bool pre_calibrated = false; // If true, this means the offset stored in
                                     // configuration is valid and does not need
@@ -63,32 +51,11 @@
         bool idx_search_unidirectional = false; // Only allow index search in known direction
         bool ignore_illegal_hall_state = false; // dont error on bad states like 000 or 111
         uint16_t abs_spi_cs_gpio_pin = 0;
-=======
-        bool use_index       = false;
-        bool pre_calibrated  = false;  // If true, this means the offset stored in
-                                       // configuration is valid and does not need
-                                       // be determined by run_offset_calibration.
-                                       // In this case the encoder will enter ready
-                                       // state as soon as the index is found.
-        bool zero_count_on_find_idx     = true;
-        int32_t cpr                     = (2048 * 4);    // Default resolution of CUI-AMT102 encoder,
-        int32_t offset                  = 0;             // Offset between encoder count and rotor electrical phase
-        float offset_float              = 0.0f;          // Sub-count phase alignment offset
-        bool enable_phase_interpolation = true;          // Use velocity to interpolate inside the count state
-        float calib_range               = 0.02f;         // Accuracy required to pass encoder cpr check
-        float calib_scan_distance       = 16.0f * M_PI;  // rad electrical
-        float calib_scan_omega          = 4.0f * M_PI;   // rad/s electrical
-        float bandwidth                 = 1000.0f;
-        bool find_idx_on_lockin_only    = false;  // Only be sensitive during lockin scan constant vel state
-        bool idx_search_unidirectional  = false;  // Only allow index search in known direction
-        bool ignore_illegal_hall_state  = false;  // dont error on bad states like 000 or 111
-        uint16_t abs_spi_cs_gpio_pin    = 0;
->>>>>>> 5541df08
     };
 
     Encoder(const EncoderHardwareConfig_t& hw_config,
-            Config_t& config);
-
+                     Config_t& config);
+    
     void setup();
     void set_error(Error_t error);
     bool do_checks();
@@ -110,7 +77,6 @@
 
     const EncoderHardwareConfig_t& hw_config_;
     Config_t& config_;
-<<<<<<< HEAD
     Axis* axis_ = nullptr; // set by Axis constructor
 
     Error_t error_ = ERROR_NONE;
@@ -133,29 +99,8 @@
     bool vel_estimate_valid_ = false;
 
     int16_t tim_cnt_sample_ = 0; // 
-=======
-    Axis* axis_ = nullptr;  // set by Axis constructor
-
-    Error_t error_             = ERROR_NONE;
-    bool index_found_          = false;
-    bool is_ready_             = false;
-    int32_t shadow_count_      = 0;
-    int32_t count_in_cpr_      = 0;
-    float interpolation_       = 0.0f;
-    float phase_               = 0.0f;  // [count]
-    float pos_estimate_        = 0.0f;  // [count]
-    float pos_cpr_             = 0.0f;  // [count]
-    float vel_estimate_        = 0.0f;  // [count/s]
-    float pll_kp_              = 0.0f;  // [count/s / count]
-    float pll_ki_              = 0.0f;  // [(count/s^2) / count]
-    float calib_scan_response_ = 0.0f;  // debug report from offset calib
-    int32_t pos_abs_           = 0;
-    float spi_error_rate_      = 0.0f;
-
-    int16_t tim_cnt_sample_ = 0;  //
->>>>>>> 5541df08
     // Updated by low_level pwm_adc_cb
-    uint8_t hall_state_    = 0x0;  // bit[0] = HallA, .., bit[2] = HallC
+    uint8_t hall_state_ = 0x0; // bit[0] = HallA, .., bit[2] = HallC
     float sincos_sample_s_ = 0.0f;
     float sincos_sample_c_ = 0.0f;
 
@@ -165,22 +110,14 @@
     void abs_spi_cs_pin_init();
     uint16_t abs_spi_dma_tx_[2] = {0xFFFF, 0x0000};
     uint16_t abs_spi_dma_rx_[2];
-<<<<<<< HEAD
     bool abs_spi_pos_updated_ = false;
-=======
-    bool abs_spi_pos_updated_   = false;
->>>>>>> 5541df08
     bool abs_spi_pos_init_once_ = false;
     GPIO_TypeDef* abs_spi_cs_port_;
     uint16_t abs_spi_cs_pin_;
     uint32_t abs_spi_cr1;
     uint32_t abs_spi_cr2;
 
-<<<<<<< HEAD
     constexpr float getCoggingRatio(){
-=======
-    constexpr float getCoggingRatio() {
->>>>>>> 5541df08
         return config_.cpr / 3600.0f;
     }
 
@@ -203,7 +140,6 @@
             make_protocol_ro_property("spi_error_rate", &spi_error_rate_),
 
             make_protocol_object("config",
-<<<<<<< HEAD
                 make_protocol_property("mode", &config_.mode,
                     [](void* ctx) { static_cast<Encoder*>(ctx)->abs_spi_init(); }, this),
                 make_protocol_property("use_index", &config_.use_index,
@@ -229,34 +165,9 @@
             ),
             make_protocol_function("set_linear_count", *this, &Encoder::set_linear_count, "count")
         );
-=======
-                                 make_protocol_property("mode", &config_.mode,
-                                                        [](void* ctx) { static_cast<Encoder*>(ctx)->abs_spi_init(); }, this),
-                                 make_protocol_property("use_index", &config_.use_index,
-                                                        [](void* ctx) { static_cast<Encoder*>(ctx)->set_idx_subscribe(); }, this),
-                                 make_protocol_property("find_idx_on_lockin_only", &config_.find_idx_on_lockin_only,
-                                                        [](void* ctx) { static_cast<Encoder*>(ctx)->set_idx_subscribe(); }, this),
-                                 make_protocol_property("pre_calibrated", &config_.pre_calibrated,
-                                                        [](void* ctx) { static_cast<Encoder*>(ctx)->check_pre_calibrated(); }, this),
-                                 make_protocol_property("abs_spi_cs_gpio_pin", &config_.abs_spi_cs_gpio_pin,
-                                                        [](void* ctx) { static_cast<Encoder*>(ctx)->abs_spi_cs_pin_init(); }, this),
-                                 make_protocol_property("zero_count_on_find_idx", &config_.zero_count_on_find_idx),
-                                 make_protocol_property("cpr", &config_.cpr),
-                                 make_protocol_property("offset", &config_.offset),
-                                 make_protocol_property("offset_float", &config_.offset_float),
-                                 make_protocol_property("enable_phase_interpolation", &config_.enable_phase_interpolation),
-                                 make_protocol_property("bandwidth", &config_.bandwidth,
-                                                        [](void* ctx) { static_cast<Encoder*>(ctx)->update_pll_gains(); }, this),
-                                 make_protocol_property("calib_range", &config_.calib_range),
-                                 make_protocol_property("calib_scan_distance", &config_.calib_scan_distance),
-                                 make_protocol_property("calib_scan_omega", &config_.calib_scan_omega),
-                                 make_protocol_property("idx_search_unidirectional", &config_.idx_search_unidirectional),
-                                 make_protocol_property("ignore_illegal_hall_state", &config_.ignore_illegal_hall_state)),
-            make_protocol_function("set_linear_count", *this, &Encoder::set_linear_count, "count"));
->>>>>>> 5541df08
     }
 };
 
 DEFINE_ENUM_FLAG_OPERATORS(Encoder::Error_t)
 
-#endif  // __ENCODER_HPP+#endif // __ENCODER_HPP