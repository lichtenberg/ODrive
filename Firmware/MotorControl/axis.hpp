#ifndef __AXIS_HPP
#define __AXIS_HPP

#ifndef __ODRIVE_MAIN_H
#error "This file should not be included directly. Include odrive_main.h instead."
#endif

class Axis {
public:
    enum Error_t {
        ERROR_NONE = 0x00,
        ERROR_INVALID_STATE = 0x01, //<! an invalid state was requested
        ERROR_DC_BUS_UNDER_VOLTAGE = 0x02,
        ERROR_DC_BUS_OVER_VOLTAGE = 0x04,
        ERROR_CURRENT_MEASUREMENT_TIMEOUT = 0x08,
        ERROR_BRAKE_RESISTOR_DISARMED = 0x10, //<! the brake resistor was unexpectedly disarmed
        ERROR_MOTOR_DISARMED = 0x20, //<! the motor was unexpectedly disarmed
        ERROR_MOTOR_FAILED = 0x40, // Go to motor.hpp for information, check odrvX.axisX.motor.error for error value 
        ERROR_SENSORLESS_ESTIMATOR_FAILED = 0x80,
        ERROR_ENCODER_FAILED = 0x100, // Go to encoder.hpp for information, check odrvX.axisX.encoder.error for error value
        ERROR_CONTROLLER_FAILED = 0x200,
        ERROR_POS_CTRL_DURING_SENSORLESS = 0x400,
<<<<<<< HEAD
        ERROR_ESTOP_REQUESTED = 0x800
=======
        ERROR_WATCHDOG_TIMER_EXPIRED = 0x800,
>>>>>>> 6520261f
    };

    enum State_t {
        AXIS_STATE_UNDEFINED = 0,           //<! will fall through to idle
        AXIS_STATE_IDLE = 1,                //<! disable PWM and do nothing
        AXIS_STATE_STARTUP_SEQUENCE = 2, //<! the actual sequence is defined by the config.startup_... flags
        AXIS_STATE_FULL_CALIBRATION_SEQUENCE = 3,   //<! run all calibration procedures, then idle
        AXIS_STATE_MOTOR_CALIBRATION = 4,   //<! run motor calibration
        AXIS_STATE_SENSORLESS_CONTROL = 5,  //<! run sensorless control
        AXIS_STATE_ENCODER_INDEX_SEARCH = 6, //<! run encoder index search
        AXIS_STATE_ENCODER_OFFSET_CALIBRATION = 7, //<! run encoder offset calibration
        AXIS_STATE_CLOSED_LOOP_CONTROL = 8,  //<! run closed loop control
        AXIS_STATE_LOCKIN_SPIN = 9,       //<! run lockin spin
        AXIS_STATE_ENCODER_DIR_FIND = 10,
    };

    struct LockinConfig_t {
        float current = 10.0f;           // [A]
        float ramp_time = 0.4f;          // [s]
        float ramp_distance = 1 * M_PI;  // [rad]
        float accel = 20.0f;     // [rad/s^2]
        float vel = 40.0f; // [rad/s]
        float finish_distance = 100.0f;  // [rad]
        bool finish_on_vel = false;
        bool finish_on_distance = false;
        bool finish_on_enc_idx = false;
    };

    struct Config_t {
        bool startup_motor_calibration = false;   //<! run motor calibration at startup, skip otherwise
        bool startup_encoder_index_search = false; //<! run encoder index search after startup, skip otherwise
                                                // this only has an effect if encoder.config.use_index is also true
        bool startup_encoder_offset_calibration = false; //<! run encoder offset calibration after startup, skip otherwise
        bool startup_closed_loop_control = false; //<! enable closed loop control after calibration/startup
        bool startup_sensorless_control = false; //<! enable sensorless control after calibration/startup
        bool enable_step_dir = false; //<! enable step/dir input after calibration
                                    //   For M0 this has no effect if enable_uart is true
        float counts_per_step = 2.0f;

        float watchdog_timeout = 0.0f; // [s] (0 disables watchdog)

        // Defaults loaded from hw_config in load_configuration in main.cpp
        uint16_t step_gpio_pin = 0;
        uint16_t dir_gpio_pin = 0;

        LockinConfig_t lockin;
        uint8_t can_node_id = 0; // Both axes will have the same id to start
        uint32_t can_heartbeat_rate_ms = 100;
    };

    enum thread_signals {
        M_SIGNAL_PH_CURRENT_MEAS = 1u << 0
    };

    enum LockinState_t {
        LOCKIN_STATE_INACTIVE,
        LOCKIN_STATE_RAMP,
        LOCKIN_STATE_ACCELERATE,
        LOCKIN_STATE_CONST_VEL,
    };

    Axis(const AxisHardwareConfig_t& hw_config,
            Config_t& config,
            Encoder& encoder,
            SensorlessEstimator& sensorless_estimator,
            Controller& controller,
            Motor& motor,
            TrapezoidalTrajectory& trap);

    void setup();
    void start_thread();
    void signal_current_meas();
    bool wait_for_current_meas();

    void step_cb();
    void set_step_dir_active(bool enable);
    void decode_step_dir_pins();
    void update_watchdog_settings();

    static void load_default_step_dir_pin_config(
        const AxisHardwareConfig_t& hw_config, Config_t* config);
    static void load_default_can_id(const int& id, Config_t& config);

    bool check_DRV_fault();
    bool check_PSU_brownout();
    bool do_checks();
    bool do_updates();

    void watchdog_feed();
    bool watchdog_check();


    // True if there are no errors
    bool inline check_for_errors() {
        return error_ == ERROR_NONE;
    }

    // @brief Runs the specified update handler at the frequency of the current measurements.
    //
    // The loop runs until one of the following conditions:
    //  - update_handler returns false
    //  - the current measurement times out
    //  - the health checks fail (brownout, driver fault line)
    //  - update_handler doesn't update the modulation timings in time
    //    This criterion is ignored if current_state is AXIS_STATE_IDLE
    //
    // If update_handler is going to update the motor timings, you must call motor.arm()
    // shortly before this function.
    //
    // If the function returns, it is guaranteed that error is non-zero, except if the cause
    // for the exit was a negative return value of update_handler or an external
    // state change request (requested_state != AXIS_STATE_DONT_CARE).
    // Under all exit conditions the motor is disarmed and the brake current set to zero.
    // Furthermore, if the update_handler does not set the phase voltages in time, they will
    // go to zero.
    //
    // @tparam T Must be a callable type that takes no arguments and returns a bool
    template<typename T>
    void run_control_loop(const T& update_handler) {
        while (requested_state_ == AXIS_STATE_UNDEFINED) {
            // look for errors at axis level and also all subcomponents
            bool checks_ok = do_checks();
            // Update all estimators
            // Note: updates run even if checks fail
            bool updates_ok = do_updates(); 

            // make sure the watchdog is being fed. 
            bool watchdog_ok = watchdog_check();
            
            if (!checks_ok || !updates_ok || !watchdog_ok) {
                // It's not useful to quit idle since that is the safe action
                // Also leaving idle would rearm the motors
                if (current_state_ != AXIS_STATE_IDLE)
                    break;
            }

            // Run main loop function, defer quitting for after wait
            // TODO: change arming logic to arm after waiting
            bool main_continue = update_handler();

            // Check we meet deadlines after queueing
            ++loop_counter_;

            // Wait until the current measurement interrupt fires
            if (!wait_for_current_meas()) {
                // maybe the interrupt handler is dead, let's be
                // safe and float the phases
                safety_critical_disarm_motor_pwm(motor_);
                update_brake_current();
                error_ |= ERROR_CURRENT_MEASUREMENT_TIMEOUT;
                break;
            }

            if (!main_continue)
                break;
        }
    }

    bool run_lockin_spin();
    bool run_sensorless_control_loop();
    bool run_closed_loop_control_loop();
    bool run_idle_loop();

    void run_state_machine_loop();

    const AxisHardwareConfig_t& hw_config_;
    Config_t& config_;

    Encoder& encoder_;
    SensorlessEstimator& sensorless_estimator_;
    Controller& controller_;
    Motor& motor_;
    TrapezoidalTrajectory& trap_;

    osThreadId thread_id_;
    volatile bool thread_id_valid_ = false;

    // variables exposed on protocol
    Error_t error_ = ERROR_NONE;
    bool step_dir_active_ = false; // auto enabled after calibration, based on config.enable_step_dir

    // updated from config in constructor, and on protocol hook
    GPIO_TypeDef* step_port_;
    uint16_t step_pin_;
    GPIO_TypeDef* dir_port_;
    uint16_t dir_pin_;

    State_t requested_state_ = AXIS_STATE_STARTUP_SEQUENCE;
    State_t task_chain_[10] = { AXIS_STATE_UNDEFINED };
    State_t& current_state_ = task_chain_[0];
    uint32_t loop_counter_ = 0;
    LockinState_t lockin_state_ = LOCKIN_STATE_INACTIVE;
    uint32_t last_heartbeat_ = 0;

    // watchdog
    uint32_t watchdog_reset_value_ = 0; //computed from config_.watchdog_timeout in update_watchdog_settings()
    uint32_t watchdog_current_value_= 0;

    // Communication protocol definitions
    auto make_protocol_definitions() {
        return make_protocol_member_list(
            make_protocol_property("error", &error_),
            make_protocol_ro_property("step_dir_active", &step_dir_active_),
            make_protocol_ro_property("current_state", &current_state_),
            make_protocol_property("requested_state", &requested_state_),
            make_protocol_ro_property("loop_counter", &loop_counter_),
            make_protocol_ro_property("lockin_state", &lockin_state_),
            make_protocol_object("config",
                make_protocol_property("startup_motor_calibration", &config_.startup_motor_calibration),
                make_protocol_property("startup_encoder_index_search", &config_.startup_encoder_index_search),
                make_protocol_property("startup_encoder_offset_calibration", &config_.startup_encoder_offset_calibration),
                make_protocol_property("startup_closed_loop_control", &config_.startup_closed_loop_control),
                make_protocol_property("startup_sensorless_control", &config_.startup_sensorless_control),
                make_protocol_property("enable_step_dir", &config_.enable_step_dir),
                make_protocol_property("counts_per_step", &config_.counts_per_step),
                make_protocol_property("watchdog_timeout", &config_.watchdog_timeout,
                    [](void* ctx) { static_cast<Axis*>(ctx)->update_watchdog_settings(); }, this),
                make_protocol_property("step_gpio_pin", &config_.step_gpio_pin,
                    [](void* ctx) { static_cast<Axis*>(ctx)->decode_step_dir_pins(); }, this),
                make_protocol_property("dir_gpio_pin", &config_.dir_gpio_pin,
                    [](void* ctx) { static_cast<Axis*>(ctx)->decode_step_dir_pins(); }, this),
                make_protocol_object("lockin",
                    make_protocol_property("current", &config_.lockin.current),
                    make_protocol_property("ramp_time", &config_.lockin.ramp_time),
                    make_protocol_property("ramp_distance", &config_.lockin.ramp_distance),
                    make_protocol_property("accel", &config_.lockin.accel),
                    make_protocol_property("vel", &config_.lockin.vel),
                    make_protocol_property("finish_distance", &config_.lockin.finish_distance),
                    make_protocol_property("finish_on_vel", &config_.lockin.finish_on_vel),
                    make_protocol_property("finish_on_distance", &config_.lockin.finish_on_distance),
                    make_protocol_property("finish_on_enc_idx", &config_.lockin.finish_on_enc_idx)
                ),
                make_protocol_property("can_node_id", &config_.can_node_id),
                make_protocol_property("can_heartbeat_rate_ms", &config_.can_heartbeat_rate_ms)
            ),
            make_protocol_object("motor", motor_.make_protocol_definitions()),
            make_protocol_object("controller", controller_.make_protocol_definitions()),
            make_protocol_object("encoder", encoder_.make_protocol_definitions()),
            make_protocol_object("sensorless_estimator", sensorless_estimator_.make_protocol_definitions()),
            make_protocol_object("trap_traj", trap_.make_protocol_definitions()),
            make_protocol_function("watchdog_feed", *this, &Axis::watchdog_feed)
        );
    }
};


DEFINE_ENUM_FLAG_OPERATORS(Axis::Error_t)

#endif /* __AXIS_HPP */<|MERGE_RESOLUTION|>--- conflicted
+++ resolved
@@ -20,11 +20,8 @@
         ERROR_ENCODER_FAILED = 0x100, // Go to encoder.hpp for information, check odrvX.axisX.encoder.error for error value
         ERROR_CONTROLLER_FAILED = 0x200,
         ERROR_POS_CTRL_DURING_SENSORLESS = 0x400,
-<<<<<<< HEAD
+        ERROR_WATCHDOG_TIMER_EXPIRED = 0x800,
         ERROR_ESTOP_REQUESTED = 0x800
-=======
-        ERROR_WATCHDOG_TIMER_EXPIRED = 0x800,
->>>>>>> 6520261f
     };
 
     enum State_t {
