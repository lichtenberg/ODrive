
#define __MAIN_CPP__
#include "nvm_config.hpp"
#include "odrive_main.h"

#include <communication/interface_i2c.h>
#include <communication/interface_uart.h>
#include <communication/interface_usb.h>
#include <communication/interface_can.hpp>
#include "freertos_vars.h"

BoardConfig_t board_config;
ODriveCAN::Config_t can_config;
Encoder::Config_t encoder_configs[AXIS_COUNT];
SensorlessEstimator::Config_t sensorless_configs[AXIS_COUNT];
Controller::Config_t controller_configs[AXIS_COUNT];
Motor::Config_t motor_configs[AXIS_COUNT];
Axis::Config_t axis_configs[AXIS_COUNT];
TrapezoidalTrajectory::Config_t trap_configs[AXIS_COUNT];
Endstop::Config_t min_endstop_configs[AXIS_COUNT];
Endstop::Config_t max_endstop_configs[AXIS_COUNT];
bool user_config_loaded_;

SystemStats_t system_stats_ = {0};

Axis *axes[AXIS_COUNT];
ODriveCAN *odCAN;

typedef Config<
    BoardConfig_t,
    ODriveCAN::Config_t,
    Encoder::Config_t[AXIS_COUNT],
    SensorlessEstimator::Config_t[AXIS_COUNT],
    Controller::Config_t[AXIS_COUNT],
    Motor::Config_t[AXIS_COUNT],
    TrapezoidalTrajectory::Config_t[AXIS_COUNT],
    Endstop::Config_t[AXIS_COUNT],
    Endstop::Config_t[AXIS_COUNT],
    Axis::Config_t[AXIS_COUNT]>
    ConfigFormat;

void save_configuration(void) {
    if (ConfigFormat::safe_store_config(
            &board_config,
            &can_config,
            &encoder_configs,
            &sensorless_configs,
            &controller_configs,
            &motor_configs,
            &trap_configs,
            &min_endstop_configs,
            &max_endstop_configs,
            &axis_configs)) {
        printf("saving configuration failed\r\n");
        osDelay(5);
    } else {
        user_config_loaded_ = true;
    }
}

extern "C" int load_configuration(void) {
    // Try to load configs
    if (NVM_init() ||
        ConfigFormat::safe_load_config(
            &board_config,
            &can_config,
            &encoder_configs,
            &sensorless_configs,
            &controller_configs,
            &motor_configs,
            &trap_configs,
            &min_endstop_configs,
            &max_endstop_configs,
            &axis_configs)) {
        //If loading failed, restore defaults
        board_config = BoardConfig_t();
        can_config   = ODriveCAN::Config_t();
        for (size_t i = 0; i < AXIS_COUNT; ++i) {
            encoder_configs[i]    = Encoder::Config_t();
            sensorless_configs[i] = SensorlessEstimator::Config_t();
            controller_configs[i] = Controller::Config_t();
            motor_configs[i]      = Motor::Config_t();
            trap_configs[i]       = TrapezoidalTrajectory::Config_t();
            axis_configs[i]       = Axis::Config_t();
            // Default step/dir pins are different, so we need to explicitly load them
            Axis::load_default_step_dir_pin_config(hw_configs[i].axis_config, &axis_configs[i]);
            Axis::load_default_can_id(i, axis_configs[i]);
            min_endstop_configs[i] = Endstop::Config_t();
            max_endstop_configs[i] = Endstop::Config_t();
        }
    } else {
        user_config_loaded_ = true;
    }
    return user_config_loaded_;
}

void erase_configuration(void) {
    NVM_erase();
}

void enter_dfu_mode() {
    if ((hw_version_major == 3) && (hw_version_minor >= 5)) {
        __asm volatile("CPSID I\n\t" ::
                           : "memory");  // disable interrupts
        _reboot_cookie = 0xDEADBEEF;
        NVIC_SystemReset();
    } else {
        /*
        * DFU mode is only allowed on board version >= 3.5 because it can burn
        * the brake resistor FETs on older boards.
        * If you really want to use it on an older board, add 3.3k pull-down resistors
        * to the AUX_L and AUX_H signals and _only then_ uncomment these lines.
        */
        //__asm volatile ("CPSID I\n\t":::"memory"); // disable interrupts
        //_reboot_cookie = 0xDEADFE75;
        //NVIC_SystemReset();
    }
}

<<<<<<< HEAD
extern "C" {
int odrive_main(void);

void vApplicationStackOverflowHook(xTaskHandle *pxTask, signed portCHAR *pcTaskName) {
    for (;;)
        ;  // TODO: safe action
}
void vApplicationIdleHook(void) {
    if (system_stats_.fully_booted) {
        system_stats_.uptime                  = xTaskGetTickCount();
        system_stats_.min_heap_space          = xPortGetMinimumEverFreeHeapSize();
        system_stats_.min_stack_space_comms   = uxTaskGetStackHighWaterMark(comm_thread) * sizeof(StackType_t);
        system_stats_.min_stack_space_axis0   = uxTaskGetStackHighWaterMark(axes[0]->thread_id_) * sizeof(StackType_t);
        system_stats_.min_stack_space_axis1   = uxTaskGetStackHighWaterMark(axes[1]->thread_id_) * sizeof(StackType_t);
        system_stats_.min_stack_space_usb     = uxTaskGetStackHighWaterMark(usb_thread) * sizeof(StackType_t);
        system_stats_.min_stack_space_uart    = uxTaskGetStackHighWaterMark(uart_thread) * sizeof(StackType_t);
        system_stats_.min_stack_space_usb_irq = uxTaskGetStackHighWaterMark(usb_irq_thread) * sizeof(StackType_t);
        system_stats_.min_stack_space_startup = uxTaskGetStackHighWaterMark(defaultTaskHandle) * sizeof(StackType_t);
        system_stats_.min_stack_space_can     = uxTaskGetStackHighWaterMark(odCAN->thread_id_) * sizeof(StackType_t);
    }
}
}

int odrive_main(void) {
#if HW_VERSION_MAJOR == 3 && HW_VERSION_MINOR >= 3
=======
extern "C" int construct_objects(){
    #if HW_VERSION_MAJOR == 3 && HW_VERSION_MINOR >= 3
>>>>>>> f5a12350
    if (board_config.enable_i2c_instead_of_can) {
        // Set up the direction GPIO as input
        GPIO_InitTypeDef GPIO_InitStruct;
        GPIO_InitStruct.Mode = GPIO_MODE_INPUT;
        GPIO_InitStruct.Pull = GPIO_PULLUP;

        GPIO_InitStruct.Pin = I2C_A0_PIN;
        HAL_GPIO_Init(I2C_A0_PORT, &GPIO_InitStruct);
        GPIO_InitStruct.Pin = I2C_A1_PIN;
        HAL_GPIO_Init(I2C_A1_PORT, &GPIO_InitStruct);
        GPIO_InitStruct.Pin = I2C_A2_PIN;
        HAL_GPIO_Init(I2C_A2_PORT, &GPIO_InitStruct);

        osDelay(1);
        i2c_stats_.addr = (0xD << 3);
        i2c_stats_.addr |= HAL_GPIO_ReadPin(I2C_A0_PORT, I2C_A0_PIN) != GPIO_PIN_RESET ? 0x1 : 0;
        i2c_stats_.addr |= HAL_GPIO_ReadPin(I2C_A1_PORT, I2C_A1_PIN) != GPIO_PIN_RESET ? 0x2 : 0;
        i2c_stats_.addr |= HAL_GPIO_ReadPin(I2C_A2_PORT, I2C_A2_PIN) != GPIO_PIN_RESET ? 0x4 : 0;
        MX_I2C1_Init(i2c_stats_.addr);
    } else
#endif
        MX_CAN1_Init();

    // Init general user ADC on some GPIOs.
    GPIO_InitTypeDef GPIO_InitStruct;
    GPIO_InitStruct.Mode = GPIO_MODE_ANALOG;
    GPIO_InitStruct.Pull = GPIO_NOPULL;
    GPIO_InitStruct.Pin  = GPIO_1_Pin;
    HAL_GPIO_Init(GPIO_1_GPIO_Port, &GPIO_InitStruct);
    GPIO_InitStruct.Pin = GPIO_2_Pin;
    HAL_GPIO_Init(GPIO_2_GPIO_Port, &GPIO_InitStruct);
    GPIO_InitStruct.Pin = GPIO_3_Pin;
    HAL_GPIO_Init(GPIO_3_GPIO_Port, &GPIO_InitStruct);
    GPIO_InitStruct.Pin = GPIO_4_Pin;
    HAL_GPIO_Init(GPIO_4_GPIO_Port, &GPIO_InitStruct);
#if HW_VERSION_MAJOR == 3 && HW_VERSION_MINOR >= 5
    GPIO_InitStruct.Pin = GPIO_5_Pin;
    HAL_GPIO_Init(GPIO_5_GPIO_Port, &GPIO_InitStruct);
#endif

    // Construct all objects.
    odCAN = new ODriveCAN(&hcan1, can_config);
    for (size_t i = 0; i < AXIS_COUNT; ++i) {
        Encoder *encoder                          = new Encoder(hw_configs[i].encoder_config,
                                       encoder_configs[i]);
        SensorlessEstimator *sensorless_estimator = new SensorlessEstimator(sensorless_configs[i]);
        Controller *controller                    = new Controller(controller_configs[i]);
        Motor *motor                              = new Motor(hw_configs[i].motor_config,
                                 hw_configs[i].gate_driver_config,
                                 motor_configs[i]);
        TrapezoidalTrajectory *trap               = new TrapezoidalTrajectory(trap_configs[i]);
        Endstop *min_endstop                      = new Endstop(min_endstop_configs[i]);
        Endstop *max_endstop                      = new Endstop(max_endstop_configs[i]);
        axes[i]                                   = new Axis(i, hw_configs[i].axis_config, axis_configs[i],
                           *encoder, *sensorless_estimator, *controller, *motor, *trap, *min_endstop, *max_endstop);
    }
<<<<<<< HEAD

=======
    initTree();
    return 0;
}

extern "C" {
int odrive_main(void);
void vApplicationStackOverflowHook(xTaskHandle *pxTask, signed portCHAR *pcTaskName) {
    for (;;); // TODO: safe action
}
void vApplicationIdleHook(void) {
    if (system_stats_.fully_booted) {
        system_stats_.uptime = xTaskGetTickCount();
        system_stats_.min_heap_space = xPortGetMinimumEverFreeHeapSize();
        system_stats_.min_stack_space_comms = uxTaskGetStackHighWaterMark(comm_thread) * sizeof(StackType_t);
        system_stats_.min_stack_space_axis0 = uxTaskGetStackHighWaterMark(axes[0]->thread_id_) * sizeof(StackType_t);
        system_stats_.min_stack_space_axis1 = uxTaskGetStackHighWaterMark(axes[1]->thread_id_) * sizeof(StackType_t);
        system_stats_.min_stack_space_usb = uxTaskGetStackHighWaterMark(usb_thread) * sizeof(StackType_t);
        system_stats_.min_stack_space_uart = uxTaskGetStackHighWaterMark(uart_thread) * sizeof(StackType_t);
        system_stats_.min_stack_space_usb_irq = uxTaskGetStackHighWaterMark(usb_irq_thread) * sizeof(StackType_t);
        system_stats_.min_stack_space_startup = uxTaskGetStackHighWaterMark(defaultTaskHandle) * sizeof(StackType_t);
    }
}
}

int odrive_main(void) {
>>>>>>> f5a12350
    // Start ADC for temperature measurements and user measurements
    start_general_purpose_adc();

    // TODO: make dynamically reconfigurable
#if HW_VERSION_MAJOR == 3 && HW_VERSION_MINOR >= 3
    if (board_config.enable_uart) {
        SetGPIO12toUART();
    }
#endif
    //osDelay(100);
    // Init communications (this requires the axis objects to be constructed)
    init_communication();

    // Start pwm-in compare modules
    // must happen after communication is initialized
    pwm_in_init();

    // Setup hardware for all components
    for (size_t i = 0; i < AXIS_COUNT; ++i) {
        axes[i]->setup();
    }

    // Start PWM and enable adc interrupts/callbacks
    start_adc_pwm();

    // This delay serves two purposes:
    //  - Let the current sense calibration converge (the current
    //    sense interrupts are firing in background by now)
    //  - Allow a user to interrupt the code, e.g. by flashing a new code,
    //    before it does anything crazy
    // TODO make timing a function of calibration filter tau
    osDelay(1500);

    // Start state machine threads. Each thread will go through various calibration
    // procedures and then run the actual controller loops.
    // TODO: generalize for AXIS_COUNT != 2
    for (size_t i = 0; i < AXIS_COUNT; ++i) {
        axes[i]->start_thread();
    }

    start_analog_thread();

    system_stats_.fully_booted = true;
    return 0;
}<|MERGE_RESOLUTION|>--- conflicted
+++ resolved
@@ -117,36 +117,8 @@
     }
 }
 
-<<<<<<< HEAD
-extern "C" {
-int odrive_main(void);
-
-void vApplicationStackOverflowHook(xTaskHandle *pxTask, signed portCHAR *pcTaskName) {
-    for (;;)
-        ;  // TODO: safe action
-}
-void vApplicationIdleHook(void) {
-    if (system_stats_.fully_booted) {
-        system_stats_.uptime                  = xTaskGetTickCount();
-        system_stats_.min_heap_space          = xPortGetMinimumEverFreeHeapSize();
-        system_stats_.min_stack_space_comms   = uxTaskGetStackHighWaterMark(comm_thread) * sizeof(StackType_t);
-        system_stats_.min_stack_space_axis0   = uxTaskGetStackHighWaterMark(axes[0]->thread_id_) * sizeof(StackType_t);
-        system_stats_.min_stack_space_axis1   = uxTaskGetStackHighWaterMark(axes[1]->thread_id_) * sizeof(StackType_t);
-        system_stats_.min_stack_space_usb     = uxTaskGetStackHighWaterMark(usb_thread) * sizeof(StackType_t);
-        system_stats_.min_stack_space_uart    = uxTaskGetStackHighWaterMark(uart_thread) * sizeof(StackType_t);
-        system_stats_.min_stack_space_usb_irq = uxTaskGetStackHighWaterMark(usb_irq_thread) * sizeof(StackType_t);
-        system_stats_.min_stack_space_startup = uxTaskGetStackHighWaterMark(defaultTaskHandle) * sizeof(StackType_t);
-        system_stats_.min_stack_space_can     = uxTaskGetStackHighWaterMark(odCAN->thread_id_) * sizeof(StackType_t);
-    }
-}
-}
-
-int odrive_main(void) {
-#if HW_VERSION_MAJOR == 3 && HW_VERSION_MINOR >= 3
-=======
 extern "C" int construct_objects(){
     #if HW_VERSION_MAJOR == 3 && HW_VERSION_MINOR >= 3
->>>>>>> f5a12350
     if (board_config.enable_i2c_instead_of_can) {
         // Set up the direction GPIO as input
         GPIO_InitTypeDef GPIO_InitStruct;
@@ -203,9 +175,6 @@
         axes[i]                                   = new Axis(i, hw_configs[i].axis_config, axis_configs[i],
                            *encoder, *sensorless_estimator, *controller, *motor, *trap, *min_endstop, *max_endstop);
     }
-<<<<<<< HEAD
-
-=======
     initTree();
     return 0;
 }
@@ -231,7 +200,6 @@
 }
 
 int odrive_main(void) {
->>>>>>> f5a12350
     // Start ADC for temperature measurements and user measurements
     start_general_purpose_adc();
 
