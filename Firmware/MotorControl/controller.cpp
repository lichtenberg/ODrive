--- conflicted
+++ resolved
@@ -45,27 +45,13 @@
 }
 
 void Controller::move_to_pos(float goal_point) {
-<<<<<<< HEAD
-    planned_move_end_time_ = axis_->trap_.planTrapezoidal(goal_point, pos_setpoint_,
-                                                          vel_setpoint_, axis_->trap_.config_.vel_limit,
-                                                          axis_->trap_.config_.accel_limit, axis_->trap_.config_.decel_limit);
-    
-    goal_point_ = goal_point;
-    config_.control_mode = CTRL_MODE_PLANNED_MOVE_CONTROL;
-    TrapTrajStep_t myTraj = axis_->trap_.evalTrapTraj(0.0f);
-    pos_setpoint_ = myTraj.Y;
-    vel_setpoint_ = myTraj.Yd;
-    current_setpoint_ = myTraj.Ydd * axis_->trap_.config_.cpss_to_A;
-
-    planned_move_timer_ = axis_->loop_counter_ * current_meas_period;
-=======
     axis_->trap_.planTrapezoidal(goal_point, pos_setpoint_, vel_setpoint_,
                                  axis_->trap_.config_.vel_limit,
                                  axis_->trap_.config_.accel_limit,
                                  axis_->trap_.config_.decel_limit);
     traj_start_loop_count_ = axis_->loop_counter_;
     config_.control_mode = CTRL_MODE_TRAJECTORY_CONTROL;
->>>>>>> be0cc946
+    goal_point_ = goal_point;
 }
 
 void Controller::move_incremental(float displacement, bool from_goal_point = true){
