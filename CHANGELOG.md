# Unreleased Features
Please add a note of your changes below this heading if you make a Pull Request.

### Added
<<<<<<< HEAD
* Simplified control interface ("Input Filter" branch)
    * New input variables: `input_pos`, `input_vel`, and `input_current`
    * New setting `input_mode` to switch between different input behaviours
      * Passthrough
      * Velocity Ramp
      * 2nd Order Position Filter
      * Trapezoidal Trajectory Planner
    * Removed `set_xxx_setpoint()` functions and made `xxx_setpoint` variables read-only
* [Preliminary support for Absolute Encoders](docs/encoders.md)
* [Preliminary support for endstops and homing](docs/endstops.md)
* [CAN Communication with CANSimple stack](can-protocol.md)
* Gain scheduling for anti-hunt when close to 0 position error
* Velocity Limiting in Current Control mode according to `vel_limit` and `vel_gain`
* Regen current limiting according to `max_regen_limit`, in Amps
* DC Bus hard current limiting according to `power_supply_min_current` and `power_supply_max_current`
* Unit Testing with Doctest has been started for select algorithms, see [Firmware/Tests/test_runner.cpp](Firmware/Tests/test_runner.cpp)
* Added support for Flylint VSCode Extension for static code analysis
* Using an STM32F405 .svd file allows CortexDebug to view registers during debugging

### Changed
* Anticogging map is temporarily forced to 0.1 deg precision, but saves with the config
* Some Encoder settings have been made read-only
* Cleaned up VSCode C/C++ Configuration settings on Windows with recursive includePath
* Now compiling with C++17
=======
* AC Induction Motor support.
  * Tracking of rotor flux through rotor time constant
  * Automatic d axis current for Maximum Torque Per Amp (MTPA)

### Changed
* Changed ratiometric `motor.config.current_lim_tolerance` to absolute `motor.config.current_lim_margin`
* Moved `controller.vel_ramp_enable` into `controller.config`.
>>>>>>> 50d06576

# Releases
## [0.4.11] - 2019-07-25
### Added
* Separate lockin configs for sensorless, index search, and general.
* Check current limit violation: added `ERROR_CURRENT_UNSTABLE`, `motor.config.current_lim_tolerance`.

### Changed
* Ascii command for reboot changed from `sb` to `sr`.

# Releases
## [0.4.10] - 2019-04-24
### Fixed
* Index search would trigger in the wrong place.

## [0.4.9] - 2019-04-23
### Added
* A release target for ODrive v3.6
* Communication watchdog feature.
* `encoder.set_linear_count(count)` function.
* Configurable encoder offset calibration distance and speed:`calib_scan_distance` and `calib_scan_omega`
* Encoder offset calibration debug variable `calib_scan_response`
* Lock-in drive feature
* Script to enable using a hall signal as index edge.

### Changed
* Moved `traptraj.A_per_css` to `controller.inertia`
* Refactored velocity ramp mode into the new general input filtering structure
* Encoder index search now based on the new lock-in drive feature

### Fixed
* Encoder index interrupts now disabled when not searching

## [0.4.8] - 2019-02-25
### Added
* `dump_errors()` utility function in odrivetool to dump, decode and optionally clear errors.
* `f` command to ascii protocol to get encoder position and velocity feedback.
* `q` command to ascii protocol. It is like the old `p` command, but velocity and current mean limits, not feed-forward.
* `ss`, `se`, `sr` commands to ascii protocol, for save config, erase config and reboot.
* `move_incremental` function for relative trajectory moves.
* `encoder.config.ignore_illegal_hall_state` option.
* `encoder.config.enable_phase_interpolation` option. Setting to false may reduce jerky pulsations at low speed when using hall sensor feedback.
* Analog input. Used the same way as the PWM input mappings.
* Voltage limit soft clamping instead of ERROR_MODULATION_MAGNITUDE in gimbal motor closed loop.
* Thermal current limit with linear derating.

### Changed
* Unified lockin drive modes. Current for index searching and encoder offset calibration now moved to axis.lockin.current.

### Fixed
* Added required 1.5 cycle phase shift between ADC and PWM, lack thereof caused unstable current controller at high eRPM.

## [0.4.7] - 2018-11-28
### Added
* Overspeed fault
* Current sense saturation fault.
* Suppress startup transients by sampling encoder estimate into position setpoint when entering closed loop control.
* Make step dir gpio pins configurable.
* Configuration variable `encoder.config.zero_count_on_find_idx`, true by default. Set to false to leave the initial encoder count to be where the axis was at boot.
* Circular position setpoint mode: position setpoints wrapped [0, cpr). Useful for infinite incremental position control.
* Velocity setpoint ramping. Use velocity control mode, and set `controller.vel_ramp_enable` to true. This will ramp `controller.vel_setpoint` towards `controller.vel_ramp_target` at a ramp rate of `controller.config.vel_ramp_rate`.

### Changed
* Increased switching frequency from around 8kHz to 24kHz. Control loops still run at 8kHz.
* Renamed `axis.enable_step_dir` to `axis.step_dir_active`
* New process for working with STM32CubeMX.

### Fixed
* Would get ERROR_CONTROL_DEADLINE_MISSED along with every ERROR_PHASE_RESISTANCE_OUT_OF_RANGE.
* ODrive tool can now run interactive nested scripts with "%run -i script.py"

## [0.4.6] - 2018-10-07
### Fixed
* Broken printing of floats on ascii protocol

## [0.4.5] - 2018-10-06
### Added
* **Trapezoidal Trajectory Planner**
* Hook to execute protocol property written callback
* -Wdouble-promotion warning to compilation

### Changed
* Make python tools compatible with python 2.7 (so it can be used with ROS)
  * Threading API constructor can't take the daemon parameter, so all thread creation had to be expanded out.
  * `TimeoutError` isn't defined, but it makes for more readable code, so I defined it as an OSError subclass.
  * `ModuleNotFoundError` is replaced by the older ImportError.
  * Print function imported from future
* Using new hooks to calculate:
  * `motor.config.current_control_bandwidth`
    * This deprecates `motor.set_current_control_bandwidth()`
  * `encoder.config.bandwidth`
* Default value for `motor.resistance_calib_max_voltage` changed to 2.0

### Fixed
* An issue where the axis state machine would jump in and out of idle when there is an error
* There is a [bug](https://github.com/ARM-software/CMSIS_5/issues/267) in the arm fast math library, which gives spikes in the output of arm_cos_f32 for input values close to -pi/2. We fixed the bug locally, and hence are using "our_arm_cos_f32".

## [0.4.4] - 2018-09-18
### Fixed
* Serious reliability issue with USB communication where packets on Native and the CDC interface would collide with each other.

## [0.4.3] - 2018-08-30
### Added
* `min_endstop` and `max_endstop` objects can be configured on GPIO
* Axes can be homed if `min_endstop` is enabled
* Encoder position count "homed" to zero when index is found.

### Changed
* We now enforce encoder offset calibration must happen after index is found (if using index)
* Renaming of the velocity estimate `pll_vel` -> `vel_estimate`.
* Hardcoded maximum inductance now 2500 uH.

### Fixed
* Incorrect shifting of offset during index callback
* Once you got an axis error `ERROR_INVALID_STATE` you could never clear it
* Char to int conversion to read motornum on arduino example
* GPIO above #5 would not be used correctly in some cases

## [0.4.2] - 2018-08-04
### Added
* Hall sensor feedback
* Configurable RC PWM input
* Ability to read axis FET temperature
* Config settings for:
  * `motor.config.requested_current_range`
  * `motor.config.current_control_bandwidth` and `motor.set_current_control_bandwidth`. Latter required to invoke gain recalculation.
  * `encoder.config.bandwidth`
  * `sensorless_estimator.config.pm_flux_linkage`

## [0.4.1] - 2018-07-01
### Fixed
* Encoder errors would show up as Axis error `ERROR_MOTOR_FAILED` instead of `ERROR_ENCODER_FAILED`.
* Various pip install dependencies
* Ability for python tools threads to quit properly
* dfuse error prints now python3 compatible

## [0.4.0] - 2018-06-10
### Added
* Encoder can now go forever in velocity/torque mode due to using circular encoder space.
* Protocol supports function return values
* bake Git-derived firmware version into firmware binary. The firmware version is exposed through the `fw_version_[...]` properties.
* `make write_otp` command to burn the board version onto the ODrive's one-time programmable memory. If you have an ODrive v3.4 or older, you should run this once for a better firmware update user experience in the future. Run the command without any options for more details. Once set, the board version is exposed through the `hw_version_[...]` properties.
* infrastructure to publish the python tools to PyPi. See `tools/setup.py` for details.
* Automated test script `run_tests.py`
* System stats (e.g. stack usage) are exposed under `<odrv>.system_stats`

### Changed
* DFU script updates
  * Verify the flash after writing
  * Automatically download firmware from GitHub releases if no file is provided
  * Retain configuration during firmware updates
* Refactor python tools
  * The scripts `explore_odrive.py`, `liveplotter.py`, `drv_status.py` and `rate_test.py` have been merged into one single `odrivetool` script. Running this script without any arguments provides the shell that `explore_odrive.py` used to provide.
  * The command line options of `odrivetool` have changed compared to the original `explore_odrive.py`. See `odrivetool --help` for more details.
  * `odrivetool` (previously `explore_odrive.py`) now supports controlling multiple ODrives concurrently (`odrv0`, `odrv1`, ...)
  * No need to restart the `odrivetool` shell when devices get disconnected and reconnected
  * ODrive accesses from within python tools are now thread-safe. That means you can read from the same remote property from multiple threads concurrently.
  * The liveplotter (`odrivetool liveplotter`, formerly `liveplotter.py`) does no longer steal focus and closes as expected
  * Add commands `odrivetool backup-config` and `odrivetool restore-config`
  * (experimental: start liveplotter from `odrivetool` shell by typing `start_liveplotter(lambda: odrv0.motor0.encoder.encoder_state)`)
* Set thread priority of USB pump thread above protocol thread
* GPIO3 not sensitive to edges by default
* The device now appears as a composite device on USB. One subdevice is still a CDC device (virtual COM port), the other subdevice is a vendor specific class. This should resolve several issues that were caused by conflicting kernel drivers or OS services.
* Add WinUSB descriptors. This will tell Windows >= 8 to automatically load winusb.sys for the ODrive (only for the vendor specific subdevice). This makes it possible to use the ODrive from userspace via WinUSB with zero configuration. The Python tool currently still uses libusb so Zadig is still required.
* Add a configuration to enable the ASCII protocol on USB at runtime. This will only enable the ASCII protocol on the USB CDC subdevice, not the vendor specific subdevice so the python tools will still be able to talk to the ODrive.

### Fixed
* Enums now transported with correct underlying type on native protocol
* USB issue where the device would stop responding when the host script would quit abruptly or reset the device during operation

## [0.3.6] - 2018-03-26
### Added
* **Storing of configuration parameters to Non Volatile Memory**
* **USB Bootloader**
* `make erase_config` to erase the configuration with an STLink (the configuration can also be erased from within explore_odrive.py, using `odrv0.erase_configuration()`)
* Travis-CI builds firmware for all board versions and deploys the binaries when a tag is pushed to master
* General purpose ADC API. See function get_adc_voltage() in low_level.cpp for more detais.

### Changed
* Most of the code from `lowlevel.c` moved to `axis.cpp`, `encoder.cpp`, `controller.cpp`, `sensorless_estimator.cpp`, `motor.cpp` and the corresponding header files
* Refactoring of the developer-facing communication protocol interface. See e.g. `axis.hpp` or `controller.hpp` for examples on how to add your own fields and functions
* Change of the user-facing field paths. E.g. `my_odrive.motor0.pos_setpoint` is now at `my_odrive.axis0.controller.pos_setpoint`. Names are mostly unchanged.
* Rewrite of the top-level per-axis state-machine
* The build is now configured using the `tup.config` file instead of editing source files. Make sure you set your board version correctly. See [here](README.md#configuring-the-build) for details.
* The toplevel directory for tup is now `Firmware`. If you used tup before, go to `Firmware` and run `rm -rd ../.tup; rm -rd build/*; make`.
* Update CubeMX generated STM platform code to version 1.19.0
* Remove `UUID_0`, `UUID_1` and `UUID_2` from USB protocol. Use `serial_number` instead.
* Freertos memory pool (task stacks, etc) now uses Core Coupled Memory.

### Fixed
* malloc now fails if we run out of memory (before it would always succeed even if we are out of ram...)

## [0.3.5] - 2018-03-04
### Added
* Reporting error if your encoder CPR is incorrect
* Ability to start anticogging calibration over USB protocol
* Reporting of DRV status/control registers and fault codes
* DRV status read script
* Microsecond delay function
* Travis-CI
* Firmware update over USB

### Changed
* Build system is now tup instead of make. Please check the [Readme](README.md#installing-prerequisites) for installation instructions.

## [0.3.4] - 2018-02-13
### Fixed
* Broken way to check for python 2. Python 2 not supported yet.

## [0.3.3] - 2018-02-12
### Added
* Liveplotter script
* Automatic recovery of USB halt/stall condition

### Changed
* Modified python code to be Python 2 compatible

### Fixed
* USB CSC (USB serial) now reports a sensible baud rate

## [0.3.2] - 2018-02-02
### Added
* Gimbal motor mode
* Encoder index pulse support
* `resistance_calib_max_voltage` parameter

## [0.3.1] - 2018-01-18
### Added
* UUID Endpoint
* Reporting of correct ODrive version on USB descriptor
* Getting started instructions for VSCode

### Changed
* USB Product ID to 0x0D32, as it is the only Pid we were allocated on [pid.codes](http://pid.codes/1209/0D32/)
* Recommended method to debug firmware from VSCode now uses Cortex-Debug extension instead of native-debug.
* Refactor IDE instructions into separate files

### Fixed
* Bug where the remote function calls from Python to the ODrive were not working properly.

## [0.3] - 2017-12-18
### Added
* **New binary communication protocol**
  * This is a much richer and more efficient binary protocol than the old human-readable protocol.
  * The old protocol is still available (but will be depricated eventually). You must manually chose to fall back on this protocol if you wish to still use it.
* Support for C++
* Demo scripts for getting started with commanding ODrive from python
* Protection from user setting current_lim higher than is measurable
* Current sense shunt values for HW v3.4
* Check DRV chip fault line

### Changed
* Shunt resistance values for v3.3 and earlier to include extra resistance of PCB
* Default HW revision to v3.4
* Refactoring of control code:
  * Lifted top layer of low_level.c into Axis.cpp

## [0.2.2] - 2017-11-17
### Fixed
* Incorrect TIM14 interrupt mapping on board v3.2 caused hard-fault

### Changed
* GPIO communication mode now defaults to NONE

## [0.2.1] - 2017-11-14
### Fixed
* USB communication deadlock
* EXTI handler redefiniton in V3.2

### Changed
* Resistance/inductance measurement now saved dispite errors, to allow debugging

## [0.2.0] - 2017-11-12
### Added
* UART communication
* Setting to select UART or Step/dir on GIPIO 1,2
* Basic Anti-cogging

## [0.1.0] - 2017-08-26
### Added
* Step/Dir interface
* this Changelog
* motor control interrupt timing diagram
* uint16 exposed variable type
* null termination to USB string parsing

### Changed
* Fixed Resistance measurement bug
* Simplified motor control adc triggers
* Increased AUX bridge deadtime<|MERGE_RESOLUTION|>--- conflicted
+++ resolved
@@ -2,7 +2,9 @@
 Please add a note of your changes below this heading if you make a Pull Request.
 
 ### Added
-<<<<<<< HEAD
+* AC Induction Motor support.
+  * Tracking of rotor flux through rotor time constant
+  * Automatic d axis current for Maximum Torque Per Amp (MTPA)
 * Simplified control interface ("Input Filter" branch)
     * New input variables: `input_pos`, `input_vel`, and `input_current`
     * New setting `input_mode` to switch between different input behaviours
@@ -23,20 +25,12 @@
 * Using an STM32F405 .svd file allows CortexDebug to view registers during debugging
 
 ### Changed
+* Changed ratiometric `motor.config.current_lim_tolerance` to absolute `motor.config.current_lim_margin`
+* Moved `controller.vel_ramp_enable` into `controller.config`.
 * Anticogging map is temporarily forced to 0.1 deg precision, but saves with the config
 * Some Encoder settings have been made read-only
 * Cleaned up VSCode C/C++ Configuration settings on Windows with recursive includePath
 * Now compiling with C++17
-=======
-* AC Induction Motor support.
-  * Tracking of rotor flux through rotor time constant
-  * Automatic d axis current for Maximum Torque Per Amp (MTPA)
-
-### Changed
-* Changed ratiometric `motor.config.current_lim_tolerance` to absolute `motor.config.current_lim_margin`
-* Moved `controller.vel_ramp_enable` into `controller.config`.
->>>>>>> 50d06576
-
 # Releases
 ## [0.4.11] - 2019-07-25
 ### Added
